--- conflicted
+++ resolved
@@ -45,13 +45,9 @@
     "watch": "tsc -b --watch"
   },
   "dependencies": {
-<<<<<<< HEAD
     "@codemirror/state": "^6.2.0",
     "@codemirror/view": "^6.9.6",
-    "@jupyter/ydoc": "^1.0.2",
-=======
     "@jupyter/ydoc": "^1.1.1",
->>>>>>> e00fdc4f
     "@jupyterlab/apputils": "^4.2.0-alpha.1",
     "@jupyterlab/codeeditor": "^4.1.0-alpha.1",
     "@jupyterlab/codemirror": "^4.1.0-alpha.1",
