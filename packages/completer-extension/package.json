{
  "name": "@jupyterlab/completer-extension",
  "version": "4.1.0-alpha.2",
  "description": "JupyterLab - Completer Extension",
  "homepage": "https://github.com/jupyterlab/jupyterlab",
  "bugs": {
    "url": "https://github.com/jupyterlab/jupyterlab/issues"
  },
  "repository": {
    "type": "git",
    "url": "https://github.com/jupyterlab/jupyterlab.git"
  },
  "license": "BSD-3-Clause",
  "author": "Project Jupyter",
  "sideEffects": [
    "style/**/*.css",
    "style/index.js"
  ],
  "main": "lib/index.js",
  "types": "lib/index.d.ts",
  "style": "style/index.css",
  "directories": {
    "lib": "lib/"
  },
  "files": [
    "lib/*.d.ts",
    "lib/*.js.map",
    "lib/*.js",
    "schema/*.json",
    "style/**/*.css",
    "style/index.js",
    "src/**/*.{ts,tsx}"
  ],
  "scripts": {
    "build": "tsc -b",
    "clean": "rimraf lib && rimraf tsconfig.tsbuildinfo",
    "docs": "typedoc src",
    "watch": "tsc -b --watch"
  },
  "dependencies": {
<<<<<<< HEAD
    "@jupyterlab/application": "^4.1.0-alpha.1",
    "@jupyterlab/completer": "^4.1.0-alpha.1",
    "@jupyterlab/settingregistry": "^4.1.0-alpha.1",
    "@jupyterlab/translation": "^4.1.0-alpha.1",
    "@jupyterlab/ui-components": "^4.1.0-alpha.1",
    "@lumino/commands": "^2.1.3",
=======
    "@jupyterlab/application": "^4.1.0-alpha.2",
    "@jupyterlab/completer": "^4.1.0-alpha.2",
    "@jupyterlab/settingregistry": "^4.1.0-alpha.2",
    "@jupyterlab/ui-components": "^4.1.0-alpha.2",
>>>>>>> 0b33a5ca
    "@lumino/coreutils": "^2.1.2",
    "@rjsf/utils": "^5.1.0",
    "react": "^18.2.0"
  },
  "devDependencies": {
    "rimraf": "~3.0.0",
    "typedoc": "~0.24.7",
    "typescript": "~5.0.4"
  },
  "publishConfig": {
    "access": "public"
  },
  "jupyterlab": {
    "extension": true,
    "schemaDir": "schema"
  },
  "styleModule": "style/index.js"
}<|MERGE_RESOLUTION|>--- conflicted
+++ resolved
@@ -38,19 +38,16 @@
     "watch": "tsc -b --watch"
   },
   "dependencies": {
-<<<<<<< HEAD
     "@jupyterlab/application": "^4.1.0-alpha.1",
     "@jupyterlab/completer": "^4.1.0-alpha.1",
     "@jupyterlab/settingregistry": "^4.1.0-alpha.1",
-    "@jupyterlab/translation": "^4.1.0-alpha.1",
     "@jupyterlab/ui-components": "^4.1.0-alpha.1",
-    "@lumino/commands": "^2.1.3",
-=======
     "@jupyterlab/application": "^4.1.0-alpha.2",
     "@jupyterlab/completer": "^4.1.0-alpha.2",
     "@jupyterlab/settingregistry": "^4.1.0-alpha.2",
+    "@jupyterlab/translation": "^4.1.0-alpha.2",
     "@jupyterlab/ui-components": "^4.1.0-alpha.2",
->>>>>>> 0b33a5ca
+    "@lumino/commands": "^2.1.3",
     "@lumino/coreutils": "^2.1.2",
     "@rjsf/utils": "^5.1.0",
     "react": "^18.2.0"
