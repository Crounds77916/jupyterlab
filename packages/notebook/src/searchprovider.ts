// Copyright (c) Jupyter Development Team.
// Distributed under the terms of the Modified BSD License.

import { Dialog, showDialog } from '@jupyterlab/apputils';
import {
  CellSearchProvider,
  CodeCell,
  createCellSearchProvider,
  ICellModel,
  MarkdownCell
} from '@jupyterlab/cells';
import { CodeMirrorEditor } from '@jupyterlab/codemirror';
import {
  IFilter,
  IFilters,
  IReplaceOptions,
  IReplaceOptionsSupport,
  ISearchMatch,
  ISearchProvider,
  SearchProvider
} from '@jupyterlab/documentsearch';
import { IObservableList } from '@jupyterlab/observables';
import { ITranslator, nullTranslator } from '@jupyterlab/translation';
import { ArrayExt } from '@lumino/algorithm';
import { Widget } from '@lumino/widgets';
import { CellList } from './celllist';
import { NotebookPanel } from './panel';

/**
 * Notebook document search provider
 */
export class NotebookSearchProvider extends SearchProvider<NotebookPanel> {
  /**
   * Constructor
   *
   * @param widget The widget to search in
   * @param translator Application translator
   */
  constructor(
    widget: NotebookPanel,
    protected translator: ITranslator = nullTranslator
  ) {
    super(widget);

    this.widget.model!.cells.changed.connect(this._onCellsChanged, this);
    this.widget.content.activeCellChanged.connect(
      this._onActiveCellChanged,
      this
    );
  }

  /**
   * Report whether or not this provider has the ability to search on the given object
   *
   * @param domain Widget to test
   * @returns Search ability
   */
  static isApplicable(domain: Widget): domain is NotebookPanel {
    // check to see if the CMSearchProvider can search on the
    // first cell, false indicates another editor is present
    return domain instanceof NotebookPanel;
  }

  /**
   * Instantiate a search provider for the notebook panel.
   *
   * #### Notes
   * The widget provided is always checked using `isApplicable` before calling
   * this factory.
   *
   * @param widget The widget to search on
   * @param translator [optional] The translator object
   *
   * @returns The search provider on the notebook panel
   */
  static createNew(
    widget: NotebookPanel,
    translator?: ITranslator
  ): ISearchProvider {
    return new NotebookSearchProvider(widget, translator);
  }

  /**
   * The current index of the selected match.
   */
  get currentMatchIndex(): number | null {
    let agg = 0;
    let found = false;
    for (let idx = 0; idx < this._searchProviders.length; idx++) {
      const provider = this._searchProviders[idx];
      const localMatch = provider.currentMatchIndex;
      if (localMatch !== null) {
        agg += localMatch;
        found = true;
        break;
      } else {
        agg += provider.matchesCount;
      }
    }
    return found ? agg : null;
  }

  /**
   * The number of matches.
   */
  get matchesCount(): number | null {
    return this._searchProviders.reduce(
      (sum, provider) => (sum += provider.matchesCount),
      0
    );
  }

  /**
   * Set to true if the widget under search is read-only, false
   * if it is editable. Will be used to determine whether to show
   * the replace option.
   */
  get isReadOnly(): boolean {
    return this.widget?.content.model?.readOnly ?? false;
  }

  /**
   * Support for options adjusting replacement behavior.
   */
  get replaceOptionsSupport(): IReplaceOptionsSupport {
    return {
      preserveCase: true
    };
  }

  /**
   * Dispose of the resources held by the search provider.
   *
   * #### Notes
   * If the object's `dispose` method is called more than once, all
   * calls made after the first will be a no-op.
   *
   * #### Undefined Behavior
   * It is undefined behavior to use any functionality of the object
   * after it has been disposed unless otherwise explicitly noted.
   */
  dispose(): void {
    if (this.isDisposed) {
      return;
    }

    this.widget.content.activeCellChanged.disconnect(
      this._onActiveCellChanged,
      this
    );
    this.widget.model?.cells.changed.disconnect(this._onCellsChanged, this);

    super.dispose();

    const index = this.widget.content.activeCellIndex;
    this.endQuery()
      .then(() => {
        if (!this.widget.isDisposed) {
          this.widget.content.activeCellIndex = index;
        }
      })
      .catch(reason => {
        console.error(`Fail to end search query in notebook:\n${reason}`);
      });
  }

  /**
   * Get the filters for the given provider.
   *
   * @returns The filters.
   */
  getFilters(): { [key: string]: IFilter } {
    const trans = this.translator.load('jupyterlab');

    return {
      output: {
        title: trans.__('Search Cell Outputs'),
        description: trans.__('Search in the cell outputs.'),
        default: false,
        supportReplace: false
      },
      selectedCells: {
        title: trans.__('Search Selected Cell(s)'),
        description: trans.__('Search only in the selected cell(s).'),
        default: false,
        supportReplace: true
      }
    };
  }

  /**
   * Get an initial query value if applicable so that it can be entered
   * into the search box as an initial query
   *
   * @returns Initial value used to populate the search box.
   */
  getInitialQuery(): string {
    const activeCell = this.widget.content.activeCell;
    const editor = activeCell?.editor as CodeMirrorEditor | undefined;
    const selection = editor?.state.sliceDoc(
      editor?.state.selection.main.from,
      editor?.state.selection.main.to
    );
    // if there are newlines, just return empty string
    return selection?.search(/\r?\n|\r/g) === -1 ? selection : '';
  }

  /**
   * Clear currently highlighted match.
   */
  async clearHighlight(): Promise<void> {
    if (this._currentProviderIndex !== null) {
      await this._searchProviders[this._currentProviderIndex].clearHighlight();
      this._currentProviderIndex = null;
    }
  }

  /**
   * Highlight the next match.
   *
   * @param loop Whether to loop within the matches list.
   *
   * @returns The next match if available.
   */
  async highlightNext(loop: boolean = true): Promise<ISearchMatch | undefined> {
    const match = await this._stepNext(false, loop);
    return match ?? undefined;
  }

  /**
   * Highlight the previous match.
   *
   * @param loop Whether to loop within the matches list.
   *
   * @returns The previous match if available.
   */
  async highlightPrevious(
    loop: boolean = true
  ): Promise<ISearchMatch | undefined> {
    const match = await this._stepNext(true, loop);
    return match ?? undefined;
  }

  /**
   * Search for a regular expression with optional filters.
   *
   * @param query A regular expression to test for
   * @param filters Filter parameters to pass to provider
   *
   */
  async startQuery(
    query: RegExp,
    filters: IFilters | undefined
  ): Promise<void> {
    if (!this.widget) {
      return;
    }
    await this.endQuery();
    let cells = this.widget.content.widgets;

    this._query = query;
    this._filters = {
      output: false,
      selectedCells: false,
      ...(filters ?? {})
    };

    this._onSelectedCells = this._filters.selectedCells;
    if (this._filters.selectedCells) {
      this.widget.content.selectionChanged.connect(
        this._onSelectionChanged,
        this
      );
    }

    // For each cell, create a search provider
    this._searchProviders = await Promise.all(
      cells.map(async cell => {
        const cellSearchProvider = createCellSearchProvider(cell);
        cellSearchProvider.stateChanged.connect(
          this._onSearchProviderChanged,
          this
        );

        await cellSearchProvider.setIsActive(
          !this._filters!.selectedCells ||
            this.widget.content.isSelectedOrActive(cell)
        );
        await cellSearchProvider.startQuery(query, this._filters);

        return cellSearchProvider;
      })
    );

    this._currentProviderIndex = this.widget.content.activeCellIndex;

    if (!this._documentHasChanged) {
      await this.highlightNext(false);
    }
    this._documentHasChanged = false;

    return Promise.resolve();
  }

  /**
   * Stop the search and clear all internal state.
   */
  async endQuery(): Promise<void> {
    await Promise.all(
      this._searchProviders.map(provider => {
        provider.stateChanged.disconnect(this._onSearchProviderChanged, this);

        return provider.endQuery().then(() => {
          provider.dispose();
        });
      })
    );

    this._searchProviders.length = 0;
    this._currentProviderIndex = null;
  }

  /**
   * Replace the currently selected match with the provided text
   *
   * @param newText The replacement text.
   * @param loop Whether to loop within the matches list.
   *
   * @returns A promise that resolves with a boolean indicating whether a replace occurred.
   */
  async replaceCurrentMatch(
    newText: string,
    loop = true,
    options?: IReplaceOptions
  ): Promise<boolean> {
    let replaceOccurred = false;

    const unrenderMarkdownCell = async (
      highlightNext = false
    ): Promise<void> => {
      // Unrendered markdown cell
      const activeCell = this.widget?.content.activeCell;
      if (
        activeCell?.model.type === 'markdown' &&
        (activeCell as MarkdownCell).rendered
      ) {
        (activeCell as MarkdownCell).rendered = false;
        if (highlightNext) {
          await this.highlightNext(loop);
        }
      }
    };

    if (this._currentProviderIndex !== null) {
      await unrenderMarkdownCell();

      const searchEngine = this._searchProviders[this._currentProviderIndex];
      replaceOccurred = await searchEngine.replaceCurrentMatch(
        newText,
        false,
        options
      );
    }

    await this.highlightNext(loop);
    // Force highlighting the first hit in the unrendered cell
    await unrenderMarkdownCell(true);
    return replaceOccurred;
  }

  /**
   * Replace all matches in the notebook with the provided text
   *
   * @param newText The replacement text.
   *
   * @returns A promise that resolves with a boolean indicating whether a replace occurred.
   */
  async replaceAllMatches(
    newText: string,
    options?: IReplaceOptions
  ): Promise<boolean> {
    const replacementOccurred = await Promise.all(
      this._searchProviders.map(provider => {
        return provider.replaceAllMatches(newText, options);
      })
    );
    return replacementOccurred.includes(true);
  }

  async validateFilter(name: string, value: boolean): Promise<boolean> {
    if (name !== 'output') {
      // Bail early
      return value;
    }

    // If value is true and some cells have never been rendered, ask confirmation.
    if (
      value &&
      this.widget.content.widgets.some(
        w => w instanceof CodeCell && w.isPlaceholder()
      )
    ) {
      const trans = this.translator.load('jupyterlab');

      const reply = await showDialog({
        title: trans.__('Confirmation'),
        body: trans.__(
          'Searching outputs is expensive and requires to first rendered all outputs. Are you sure you want to search in the cell outputs?'
        ),
        buttons: [
          Dialog.cancelButton({ label: trans.__('Cancel') }),
          Dialog.okButton({ label: trans.__('Ok') })
        ]
      });
      if (reply.button.accept) {
        this.widget.content.widgets.forEach((w, i) => {
          if (w instanceof CodeCell && w.isPlaceholder()) {
            this.widget.content.renderCellOutputs(i);
          }
        });
      } else {
        return false;
      }
    }

    return value;
  }

  private _addCellProvider(index: number) {
    const cell = this.widget.content.widgets[index];
    const cellSearchProvider = createCellSearchProvider(cell);
    cellSearchProvider.stateChanged.connect(
      this._onSearchProviderChanged,
      this
    );

    ArrayExt.insert(this._searchProviders, index, cellSearchProvider);

    void cellSearchProvider
      .setIsActive(
        !(this._filters?.selectedCells ?? false) ||
          this.widget.content.isSelectedOrActive(cell)
      )
      .then(() => {
        void cellSearchProvider.startQuery(this._query, this._filters);
      });
  }

  private _removeCellProvider(index: number) {
    const provider = ArrayExt.removeAt(this._searchProviders, index);
    provider?.stateChanged.disconnect(this._onSearchProviderChanged, this);
    provider?.dispose();
  }

  private async _onCellsChanged(
    cells: CellList,
    changes: IObservableList.IChangedArgs<ICellModel>
  ): Promise<void> {
    await this.clearHighlight();

    switch (changes.type) {
      case 'add':
        changes.newValues.forEach((model, index) => {
          this._addCellProvider(changes.newIndex + index);
        });
        break;
      case 'move':
        ArrayExt.move(
          this._searchProviders,
          changes.oldIndex,
          changes.newIndex
        );
        break;
      case 'remove':
        for (let index = 0; index < changes.oldValues.length; index++) {
          this._removeCellProvider(changes.oldIndex);
        }
        break;
      case 'set':
        changes.newValues.forEach((model, index) => {
          this._addCellProvider(changes.newIndex + index);
          this._removeCellProvider(changes.newIndex + index + 1);
        });

        break;
    }
    this._onSearchProviderChanged();
  }

  private async _stepNext(
    reverse = false,
    loop = false
  ): Promise<ISearchMatch | null> {
    const activateNewMatch = async () => {
      if (this.widget.content.activeCellIndex !== this._currentProviderIndex!) {
        this.widget.content.activeCellIndex = this._currentProviderIndex!;
      }
      if (this.widget.content.activeCellIndex === -1) {
        console.warn('No active cell (no cells or no model), aborting search');
        return;
      }
      const activeCell = this.widget.content.activeCell!;

      if (!activeCell.inViewport) {
        try {
          await this.widget.content.scrollToItem(this._currentProviderIndex!);
        } catch (error) {
          // no-op
        }
      }

      // Unhide cell
      if (activeCell.inputHidden) {
        activeCell.inputHidden = false;
      }

      if (!activeCell.inViewport) {
        // It will not be possible the cell is not in the view
        return;
      }

      await activeCell.ready;
      const editor = activeCell.editor! as CodeMirrorEditor;
      editor.revealSelection(editor.getSelection());
    };

    if (this._currentProviderIndex === null) {
      this._currentProviderIndex = this.widget.content.activeCellIndex;
    }

    const startIndex = this._currentProviderIndex;
    do {
      const searchEngine = this._searchProviders[this._currentProviderIndex];

      const match = reverse
        ? await searchEngine.highlightPrevious(false)
        : await searchEngine.highlightNext(false);

      if (match) {
        await activateNewMatch();
        return match;
      } else {
        this._currentProviderIndex =
          this._currentProviderIndex + (reverse ? -1 : 1);

        if (loop) {
          this._currentProviderIndex =
            (this._currentProviderIndex + this._searchProviders.length) %
            this._searchProviders.length;
        }
      }
    } while (
      loop
        ? // We looped on all cells, no hit found
          this._currentProviderIndex !== startIndex
        : 0 <= this._currentProviderIndex &&
          this._currentProviderIndex < this._searchProviders.length
    );

<<<<<<< HEAD
    if (loop) {
      // Search a last time in the first provider as it may contain more
      // than one matches
      const searchEngine = this._searchProviders[this._currentProviderIndex];
      const match = reverse
        ? await searchEngine.highlightPrevious(false)
        : await searchEngine.highlightNext(false);

      if (match) {
        await activateNewMatch();
        return match;
      }
    }

=======
>>>>>>> a9a67028
    this._currentProviderIndex = null;
    return null;
  }

  private async _onActiveCellChanged() {
    await this._onSelectionChanged();

    if (this.widget.content.activeCellIndex !== this._currentProviderIndex) {
      await this.clearHighlight();
    }
  }

  private _onSearchProviderChanged() {
    // Don't highlight the next occurrence when the query
    // follows a document change
    this._documentHasChanged = true;
    this._stateChanged.emit();
  }

  private async _onSelectionChanged() {
    if (this._onSelectedCells) {
      const cells = this.widget.content.widgets;
      await Promise.all(
        this._searchProviders.map((provider, index) =>
          provider.setIsActive(
            this.widget.content.isSelectedOrActive(cells[index])
          )
        )
      );

      this._onSearchProviderChanged();
    }
  }

  private _currentProviderIndex: number | null = null;
  private _filters: IFilters | undefined;
  private _onSelectedCells = false;
  private _query: RegExp | null = null;
  private _searchProviders: CellSearchProvider[] = [];
  private _documentHasChanged = false;
}<|MERGE_RESOLUTION|>--- conflicted
+++ resolved
@@ -557,23 +557,6 @@
           this._currentProviderIndex < this._searchProviders.length
     );
 
-<<<<<<< HEAD
-    if (loop) {
-      // Search a last time in the first provider as it may contain more
-      // than one matches
-      const searchEngine = this._searchProviders[this._currentProviderIndex];
-      const match = reverse
-        ? await searchEngine.highlightPrevious(false)
-        : await searchEngine.highlightNext(false);
-
-      if (match) {
-        await activateNewMatch();
-        return match;
-      }
-    }
-
-=======
->>>>>>> a9a67028
     this._currentProviderIndex = null;
     return null;
   }
