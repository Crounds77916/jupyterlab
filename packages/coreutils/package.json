--- conflicted
+++ resolved
@@ -32,15 +32,6 @@
     "watch": "tsc -b --watch"
   },
   "dependencies": {
-<<<<<<< HEAD
-    "@lumino/commands": "^1.8.0",
-    "@lumino/coreutils": "^1.3.1",
-    "@lumino/disposable": "^1.3.0",
-    "@lumino/properties": "^1.1.3",
-    "@lumino/signaling": "^1.3.0",
-    "ajv": "^6.5.5",
-    "json5": "^2.1.0",
-=======
     "@lumino/commands": "^1.9.0",
     "@lumino/coreutils": "^1.4.0",
     "@lumino/disposable": "^1.3.2",
@@ -48,7 +39,6 @@
     "@lumino/signaling": "^1.3.2",
     "ajv": "^6.10.2",
     "json5": "^2.1.1",
->>>>>>> 72d9e17d
     "minimist": "~1.2.0",
     "moment": "^2.24.0",
     "path-posix": "~1.0.0",
