--- conflicted
+++ resolved
@@ -7,24 +7,6 @@
     "clean": "rimraf build"
   },
   "dependencies": {
-<<<<<<< HEAD
-    "@jupyterlab/application": "^4.0.0-alpha.18",
-    "@jupyterlab/apputils": "^4.0.0-alpha.18",
-    "@jupyterlab/codemirror": "^4.0.0-alpha.18",
-    "@jupyterlab/completer": "^4.0.0-alpha.18",
-    "@jupyterlab/coreutils": "^6.0.0-alpha.18",
-    "@jupyterlab/docmanager": "^4.0.0-alpha.18",
-    "@jupyterlab/docregistry": "^4.0.0-alpha.18",
-    "@jupyterlab/documentsearch": "^4.0.0-alpha.18",
-    "@jupyterlab/mathjax-extension": "^4.0.0-alpha.18",
-    "@jupyterlab/notebook": "^4.0.0-alpha.18",
-    "@jupyterlab/rendermime": "^4.0.0-alpha.18",
-    "@jupyterlab/services": "^7.0.0-alpha.18",
-    "@jupyterlab/theme-light-extension": "^4.0.0-alpha.18",
-    "@jupyterlab/translation": "^4.0.0-alpha.18",
-    "@lumino/commands": "^2.0.0-alpha.6",
-    "@lumino/widgets": "^2.0.0-alpha.6"
-=======
     "@jupyterlab/application": "^4.0.0-alpha.19",
     "@jupyterlab/apputils": "^4.0.0-alpha.19",
     "@jupyterlab/codemirror": "^4.0.0-alpha.19",
@@ -33,7 +15,7 @@
     "@jupyterlab/docmanager": "^4.0.0-alpha.19",
     "@jupyterlab/docregistry": "^4.0.0-alpha.19",
     "@jupyterlab/documentsearch": "^4.0.0-alpha.19",
-    "@jupyterlab/mathjax2": "^4.0.0-alpha.19",
+    "@jupyterlab/mathjax-extension": "^4.0.0-alpha.19",
     "@jupyterlab/notebook": "^4.0.0-alpha.19",
     "@jupyterlab/rendermime": "^4.0.0-alpha.19",
     "@jupyterlab/services": "^7.0.0-alpha.19",
@@ -41,7 +23,6 @@
     "@jupyterlab/translation": "^4.0.0-alpha.19",
     "@lumino/commands": "^2.0.0-beta.1",
     "@lumino/widgets": "^2.0.0-beta.1"
->>>>>>> f73680fd
   },
   "devDependencies": {
     "css-loader": "^6.7.1",
