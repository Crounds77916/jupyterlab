{
  "compilerOptions": {
    "allowSyntheticDefaultImports": true,
    "composite": true,
    "declaration": true,
    "esModuleInterop": true,
    "incremental": true,
    "jsx": "react",
<<<<<<< HEAD
    "lib": ["dom", "es2015"],
    "module": "esnext",
=======
    "module": "commonjs",
>>>>>>> 7635934e
    "moduleResolution": "node",
    "noEmitOnError": true,
    "noImplicitAny": true,
    "noUnusedLocals": true,
    "preserveWatchOutput": true,
    "resolveJsonModule": true,
    "target": "es2017",
    "types": []
  }
}<|MERGE_RESOLUTION|>--- conflicted
+++ resolved
@@ -6,12 +6,7 @@
     "esModuleInterop": true,
     "incremental": true,
     "jsx": "react",
-<<<<<<< HEAD
-    "lib": ["dom", "es2015"],
     "module": "esnext",
-=======
-    "module": "commonjs",
->>>>>>> 7635934e
     "moduleResolution": "node",
     "noEmitOnError": true,
     "noImplicitAny": true,
