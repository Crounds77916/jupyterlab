--- conflicted
+++ resolved
@@ -3,7 +3,15 @@
 
 import { CodeEditor } from '@jupyterlab/codeeditor';
 
-import { IDataConnector } from '@jupyterlab/coreutils';
+import { BoxPanel } from '@phosphor/widgets';
+
+import { DebugService } from './service';
+
+import { DebugSession } from './session';
+
+import { DebuggerEditors } from './editors';
+
+import { DebuggerSidebar } from './sidebar';
 
 import { ReadonlyJSONValue } from '@phosphor/coreutils';
 
@@ -13,21 +21,11 @@
 
 import { ISignal, Signal } from '@phosphor/signaling';
 
-import { BoxPanel } from '@phosphor/widgets';
+import { IDataConnector } from '@jupyterlab/coreutils';
 
-import { DebuggerEditors } from './editors';
-
-import { DebuggerSidebar } from './sidebar';
-
-<<<<<<< HEAD
 import { IObservableString } from '@jupyterlab/observables';
 
-import { DebugService } from './service';
-
-import { DebugSession } from './session';
-=======
 import { IDebugger } from './tokens';
->>>>>>> 5a458ccc
 
 export class Debugger extends BoxPanel {
   constructor(options: Debugger.IOptions) {
