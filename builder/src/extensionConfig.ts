// Copyright (c) Jupyter Development Team.
// Distributed under the terms of the Modified BSD License.

import * as path from 'path';
import * as webpack from 'webpack';
import { Build } from './build';
import { merge } from 'webpack-merge';
import * as fs from 'fs-extra';
import * as glob from 'glob';
import Ajv from 'ajv';
import { readJSONFile, writeJSONFile } from '@jupyterlab/buildutils';

const baseConfig = require('./webpack.config.base');
const { ModuleFederationPlugin } = webpack.container;

export interface IOptions {
  packagePath?: string;
  corePath?: string;
  staticUrl?: string;
  mode?: 'development' | 'production';
  devtool?: string;
  watchMode?: boolean;
}

function generateConfig({
  packagePath = '',
  corePath = '',
  staticUrl = '',
  mode = 'production',
  devtool = mode === 'development' ? 'source-map' : undefined,
  watchMode = false
}: IOptions = {}): webpack.Configuration[] {
  const data = require(path.join(packagePath, 'package.json'));

  const ajv = new Ajv({ useDefaults: true });
  const validate = ajv.compile(require('../metadata_schema.json'));
  let valid = validate(data.jupyterlab ?? {});
  if (!valid) {
    console.error(validate.errors);
    process.exit(1);
  }

  const outputPath = path.join(packagePath, data.jupyterlab['outputDir']);
  const staticPath = path.join(outputPath, 'static');

  // Handle the extension entry point and the lib entry point, if different
  const index = require.resolve(packagePath);
  const exposes: { [id: string]: string } = {
    './index': index
  };

  if (data.jupyterlab.extension === true) {
    exposes['./extension'] = index;
  } else if (typeof data.jupyterlab.extension === 'string') {
    exposes['./extension'] = path.join(packagePath, data.jupyterlab.extension);
  }

  if (data.jupyterlab.mimeExtension === true) {
    exposes['./mimeExtension'] = index;
  } else if (typeof data.jupyterlab.mimeExtension === 'string') {
    exposes['./mimeExtension'] = path.join(
      packagePath,
      data.jupyterlab.mimeExtension
    );
  }

  if (data.style) {
    exposes['./style'] = path.join(packagePath, data.style);
  }

  const coreData = require(path.join(corePath, 'package.json'));

  let shared: any = {};

  // Start with core package versions.
  const coreDeps: any = {
    ...coreData.dependencies,
    ...(coreData.resolutions ?? {})
  };

  // Alow extensions to match a wider range than the core dependency
  // To ensure forward compatibility.
  Object.keys(coreDeps).forEach(element => {
    shared[element] = {
      requiredVersion: coreDeps[element].replace('~', '^'),
      import: false
    };
  });

  // Add package dependencies.
  Object.keys(data.dependencies).forEach(element => {
    // TODO: make sure that the core dependency semver range is a subset of our
    // data.depencies version range for any packages in the core deps.
    if (!shared[element]) {
      shared[element] = {};
    }
  });

  // Set core packages as singletons that are not bundled.
  coreData.jupyterlab.singletonPackages.forEach((element: string) => {
    if (!shared[element]) {
      shared[element] = {};
    }
    shared[element].import = false;
    shared[element].singleton = true;
  });

  // Now we merge in the sharedPackages configuration provided by the extension.

  const sharedPackages = data.jupyterlab.sharedPackages ?? {};

  // Delete any modules that are explicitly not shared
  Object.keys(sharedPackages).forEach(pkg => {
    if (sharedPackages[pkg] === false) {
      delete shared[pkg];
      delete sharedPackages[pkg];
    }
  });

  // Transform the sharedPackages information into valid webpack config
  Object.keys(sharedPackages).forEach(pkg => {
    // Convert `bundled` to `import`
    if (sharedPackages[pkg].bundled === false) {
      sharedPackages[pkg].import = false;
    } else if (
      sharedPackages[pkg].bundled === true &&
      shared[pkg]?.import === false
    ) {
      // We can't delete a key in the merge, so we have to delete it in the source
      delete shared[pkg].import;
    }
    delete sharedPackages[pkg].bundled;
  });

  shared = merge(shared, sharedPackages);

  // add the root module itself to shared
  if (shared[data.name]) {
    console.error(
      `The root package itself '${data.name}' may not specified as a shared dependency.`
    );
  }
  shared[data.name] = {
    version: data.version,
    singleton: true,
    import: index
  };

  // Ensure a clean output directory - remove files but not the directory
  // in case it is a symlink
  fs.emptyDirSync(outputPath);

  const extras = Build.ensureAssets({
    packageNames: [],
    packagePaths: [packagePath],
    output: staticPath,
    schemaOutput: outputPath,
    themeOutput: outputPath
  });

  fs.copyFileSync(
    path.join(packagePath, 'package.json'),
    path.join(outputPath, 'package.json')
  );

  class CleanupPlugin {
    apply(compiler: any) {
      compiler.hooks.done.tap('Cleanup', () => {
        // Find the remoteEntry file and add it to the package.json metadata
        const files = glob.sync(path.join(staticPath, 'remoteEntry.*.js'));
        let newestTime = -1;
        let newestRemote = '';
        files.forEach(fpath => {
          const mtime = fs.statSync(fpath).mtime.getTime();
          if (mtime > newestTime) {
            newestRemote = fpath;
            newestTime = mtime;
          }
        });
        const data = readJSONFile(path.join(outputPath, 'package.json'));
        const _build: any = {
          load: path.join('static', path.basename(newestRemote))
        };
        if (exposes['./extension'] !== undefined) {
          _build.extension = './extension';
        }
        if (exposes['./mimeExtension'] !== undefined) {
          _build.mimeExtension = './mimeExtension';
        }
        if (exposes['./style'] !== undefined) {
          _build.style = './style';
        }
        data.jupyterlab._build = _build;
        writeJSONFile(path.join(outputPath, 'package.json'), data);
      });
    }
  }

  // Allow custom webpack config
  let webpackConfigPath = data.jupyterlab['webpackConfig'];
  let webpackConfig = {};

  // Use the custom webpack config only if the path to the config
  // is specified in package.json (opt-in)
  if (webpackConfigPath) {
    webpackConfigPath = path.join(packagePath, webpackConfigPath);
    if (fs.existsSync(webpackConfigPath)) {
      webpackConfig = require(webpackConfigPath);
    }
  }
  const config = [
<<<<<<< HEAD
    merge(
      baseConfig,
      {
        mode,
        devtool,
        entry: {},
        output: {
          filename: '[name].[contenthash].js',
          path: outputPath,
          publicPath: staticUrl || 'auto'
        },
        module: {
          rules: [{ test: /\.html$/, use: 'file-loader' }]
        },
        plugins: [
          new ModuleFederationPlugin({
            name: data.name,
            library: {
              type: 'var',
              name: ['_JUPYTERLAB', data.name]
            },
            filename: 'remoteEntry.[contenthash].js',
            exposes,
            shared
          }),
          new CleanupPlugin()
        ]
=======
    merge(baseConfig, {
      mode,
      devtool,
      entry: {},
      output: {
        filename: '[name].[contenthash].js',
        path: staticPath,
        publicPath: staticUrl || 'auto'
      },
      module: {
        rules: [{ test: /\.html$/, use: 'file-loader' }]
>>>>>>> 27a5ecec
      },
      webpackConfig
    )
  ].concat(extras);

  if (mode === 'development') {
    const logPath = path.join(outputPath, 'build_log.json');
    fs.writeFileSync(logPath, JSON.stringify(config, null, '  '));
  }
  return config;
}

export default generateConfig;<|MERGE_RESOLUTION|>--- conflicted
+++ resolved
@@ -209,7 +209,6 @@
     }
   }
   const config = [
-<<<<<<< HEAD
     merge(
       baseConfig,
       {
@@ -218,7 +217,7 @@
         entry: {},
         output: {
           filename: '[name].[contenthash].js',
-          path: outputPath,
+          path: staticPath,
           publicPath: staticUrl || 'auto'
         },
         module: {
@@ -237,19 +236,6 @@
           }),
           new CleanupPlugin()
         ]
-=======
-    merge(baseConfig, {
-      mode,
-      devtool,
-      entry: {},
-      output: {
-        filename: '[name].[contenthash].js',
-        path: staticPath,
-        publicPath: staticUrl || 'auto'
-      },
-      module: {
-        rules: [{ test: /\.html$/, use: 'file-loader' }]
->>>>>>> 27a5ecec
       },
       webpackConfig
     )
